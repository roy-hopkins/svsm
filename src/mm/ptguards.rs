--- conflicted
+++ resolved
@@ -13,22 +13,8 @@
     virt_alloc_range_2m, virt_alloc_range_4k, virt_free_range_2m, virt_free_range_4k,
 };
 use crate::types::{PAGE_SIZE, PAGE_SIZE_2M};
-<<<<<<< HEAD
 
-#[derive(Debug)]
-struct RawPTMappingGuard {
-    start: VirtAddr,
-    end: VirtAddr,
-}
-
-impl RawPTMappingGuard {
-    pub const fn new(start: VirtAddr, end: VirtAddr) -> Self {
-        RawPTMappingGuard { start, end }
-    }
-}
-=======
 use crate::utils::MemoryRegion;
->>>>>>> b6d1f2c3
 
 #[derive(Debug)]
 #[must_use = "if unused the mapping will immediately be unmapped"]
