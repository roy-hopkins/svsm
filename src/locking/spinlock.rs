// SPDX-License-Identifier: MIT OR Apache-2.0
//
// Copyright (c) 2022-2023 SUSE LLC
//
// Author: Joerg Roedel <jroedel@suse.de>

use core::cell::UnsafeCell;
use core::ops::{Deref, DerefMut};
use core::sync::atomic::{AtomicU64, Ordering};

/// A lock guard obtained from a [`SpinLock`]. This lock guard
/// provides exclusive access to the data protected by a [`SpinLock`],
/// ensuring that the lock is released when it goes out of scope.
///
/// # Examples
///
/// ```
/// use svsm::locking::SpinLock;
///
/// let data = 42;
/// let spin_lock = SpinLock::new(data);
///
/// {
///     let mut guard = spin_lock.lock();
///     *guard += 1; // Modify the protected data.
/// }; // Lock is automatically released when `guard` goes out of scope.
/// ```
#[derive(Debug)]
#[must_use = "if unused the SpinLock will immediately unlock"]
pub struct LockGuard<'a, T> {
    holder: &'a AtomicU64,
    data: &'a mut T,
}

<<<<<<< HEAD
/// Implements the behavior of the [`LockGuard`] when it is dropped
impl<'a, T: Debug> Drop for LockGuard<'a, T> {
    /// Automatically releases the lock when the guard is dropped
=======
impl<'a, T> Drop for LockGuard<'a, T> {
>>>>>>> eb8377af
    fn drop(&mut self) {
        self.holder.fetch_add(1, Ordering::Release);
    }
}

<<<<<<< HEAD
/// Implements the behavior of dereferencing the [`LockGuard`] to
/// access the protected data.
impl<'a, T: Debug> Deref for LockGuard<'a, T> {
=======
impl<'a, T> Deref for LockGuard<'a, T> {
>>>>>>> eb8377af
    type Target = T;
    /// Provides read-only access to the protected data
    fn deref(&self) -> &T {
        self.data
    }
}

<<<<<<< HEAD
/// Implements the behavior of dereferencing the [`LockGuard`] to
/// access the protected data in a mutable way.
impl<'a, T: Debug> DerefMut for LockGuard<'a, T> {
    /// Provides mutable access to the protected data
=======
impl<'a, T> DerefMut for LockGuard<'a, T> {
>>>>>>> eb8377af
    fn deref_mut(&mut self) -> &mut T {
        self.data
    }
}

/// A simple spinlock implementation for protecting concurrent data access.
///
/// # Examples
///
/// ```
/// use svsm::locking::SpinLock;
///
/// let data = 42;
/// let spin_lock = SpinLock::new(data);
///
/// // Acquire the lock and modify the protected data.
/// {
///     let mut guard = spin_lock.lock();
///     *guard += 1;
/// }; // Lock is automatically released when `guard` goes out of scope.
///
/// // Try to acquire the lock without blocking
/// if let Some(mut guard) = spin_lock.try_lock() {
///     *guard += 2;
/// };
/// ```
#[derive(Debug)]
<<<<<<< HEAD
pub struct SpinLock<T: Debug> {
    /// This atomic counter is incremented each time a thread attempts to
    /// acquire the lock. It helps to determine the order in which threads
    /// acquire the lock.
=======
pub struct SpinLock<T> {
>>>>>>> eb8377af
    current: AtomicU64,
    /// This counter represents the thread that currently holds the lock
    /// and has access to the protected data.
    holder: AtomicU64,
    /// This `UnsafeCell` is used to provide interior mutability of the
    /// protected data. That is, it allows the data to be accessed/modified
    /// while enforcing the locking mechanism.
    data: UnsafeCell<T>,
}

unsafe impl<T: Send> Send for SpinLock<T> {}
unsafe impl<T: Send> Sync for SpinLock<T> {}

<<<<<<< HEAD
impl<T: Debug> SpinLock<T> {
    /// Creates a new SpinLock instance with the specified initial data.
    ///
    /// # Examples
    ///
    /// ```
    /// use svsm::locking::SpinLock;
    ///
    /// let data = 42;
    /// let spin_lock = SpinLock::new(data);
    /// ```
=======
impl<T> SpinLock<T> {
>>>>>>> eb8377af
    pub const fn new(data: T) -> Self {
        SpinLock {
            current: AtomicU64::new(0),
            holder: AtomicU64::new(0),
            data: UnsafeCell::new(data),
        }
    }

    /// Acquires the lock, providing access to the protected data.
    ///
    /// # Examples
    ///
    /// ```
    /// use svsm::locking::SpinLock;
    ///
    /// let spin_lock = SpinLock::new(42);
    ///
    /// // Acquire the lock and modify the protected data.
    /// {
    ///     let mut guard = spin_lock.lock();
    ///     *guard += 1;
    /// }; // Lock is automatically released when `guard` goes out of scope.
    /// ```
    pub fn lock(&self) -> LockGuard<T> {
        let ticket = self.current.fetch_add(1, Ordering::Relaxed);
        loop {
            let h = self.holder.load(Ordering::Acquire);
            if h == ticket {
                break;
            }
            core::hint::spin_loop();
        }
        LockGuard {
            holder: &self.holder,
            data: unsafe { &mut *self.data.get() },
        }
    }

    /// This method tries to acquire the lock without blocking. If the
    /// lock is not available, it returns `None`. If the lock is
    /// successfully acquired, it returns a [`LockGuard`] that automatically
    /// releases the lock when it goes out of scope.
    pub fn try_lock(&self) -> Option<LockGuard<T>> {
        let current = self.current.load(Ordering::Relaxed);
        let holder = self.holder.load(Ordering::Acquire);

        if current == holder {
            let result = self.current.compare_exchange(
                current,
                current + 1,
                Ordering::Acquire,
                Ordering::Relaxed,
            );
            if result.is_ok() {
                return Some(LockGuard {
                    holder: &self.holder,
                    data: unsafe { &mut *self.data.get() },
                });
            }
        }

        None
    }
}

#[cfg(test)]
mod tests {
    use super::*;

    #[test]
    fn test_spin_lock() {
        let spin_lock = SpinLock::new(0);

        let mut guard = spin_lock.lock();
        *guard += 1;

        // Ensure the locked data is updated.
        assert_eq!(*guard, 1);

        // Try to lock again; it should fail and return None.
        let try_lock_result = spin_lock.try_lock();
        assert!(try_lock_result.is_none());
    }
}<|MERGE_RESOLUTION|>--- conflicted
+++ resolved
@@ -32,25 +32,17 @@
     data: &'a mut T,
 }
 
-<<<<<<< HEAD
 /// Implements the behavior of the [`LockGuard`] when it is dropped
-impl<'a, T: Debug> Drop for LockGuard<'a, T> {
+impl<'a, T> Drop for LockGuard<'a, T> {
     /// Automatically releases the lock when the guard is dropped
-=======
-impl<'a, T> Drop for LockGuard<'a, T> {
->>>>>>> eb8377af
     fn drop(&mut self) {
         self.holder.fetch_add(1, Ordering::Release);
     }
 }
 
-<<<<<<< HEAD
 /// Implements the behavior of dereferencing the [`LockGuard`] to
 /// access the protected data.
-impl<'a, T: Debug> Deref for LockGuard<'a, T> {
-=======
 impl<'a, T> Deref for LockGuard<'a, T> {
->>>>>>> eb8377af
     type Target = T;
     /// Provides read-only access to the protected data
     fn deref(&self) -> &T {
@@ -58,14 +50,10 @@
     }
 }
 
-<<<<<<< HEAD
 /// Implements the behavior of dereferencing the [`LockGuard`] to
 /// access the protected data in a mutable way.
-impl<'a, T: Debug> DerefMut for LockGuard<'a, T> {
+impl<'a, T> DerefMut for LockGuard<'a, T> {
     /// Provides mutable access to the protected data
-=======
-impl<'a, T> DerefMut for LockGuard<'a, T> {
->>>>>>> eb8377af
     fn deref_mut(&mut self) -> &mut T {
         self.data
     }
@@ -93,14 +81,10 @@
 /// };
 /// ```
 #[derive(Debug)]
-<<<<<<< HEAD
-pub struct SpinLock<T: Debug> {
+pub struct SpinLock<T> {
     /// This atomic counter is incremented each time a thread attempts to
     /// acquire the lock. It helps to determine the order in which threads
     /// acquire the lock.
-=======
-pub struct SpinLock<T> {
->>>>>>> eb8377af
     current: AtomicU64,
     /// This counter represents the thread that currently holds the lock
     /// and has access to the protected data.
@@ -114,8 +98,7 @@
 unsafe impl<T: Send> Send for SpinLock<T> {}
 unsafe impl<T: Send> Sync for SpinLock<T> {}
 
-<<<<<<< HEAD
-impl<T: Debug> SpinLock<T> {
+impl<T> SpinLock<T> {
     /// Creates a new SpinLock instance with the specified initial data.
     ///
     /// # Examples
@@ -126,9 +109,6 @@
     /// let data = 42;
     /// let spin_lock = SpinLock::new(data);
     /// ```
-=======
-impl<T> SpinLock<T> {
->>>>>>> eb8377af
     pub const fn new(data: T) -> Self {
         SpinLock {
             current: AtomicU64::new(0),
