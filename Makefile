ifdef RELEASE
TARGET_PATH="release"
CARGO_ARGS="--release"
OVMF_BUILD_ARGS=
OVMF_BUILD_DIR=edk2/Build/OvmfSvsmX64/RELEASE_GCC5/FV
OVMF_OUTPUT_DIR=ovmf/release
else
TARGET_PATH="debug"
CARGO_ARGS=
OVMF_BUILD_ARGS=debug
OVMF_BUILD_DIR=edk2/Build/OvmfSvsmX64/DEBUG_GCC5/FV
OVMF_OUTPUT_DIR=ovmf/debug
endif

STAGE2_ELF = "target/svsm-target/${TARGET_PATH}/stage2"
KERNEL_ELF = "target/svsm-target/${TARGET_PATH}/svsm"

STAGE1_OBJS = stage1/stage1.o stage1/reset.o

all: svsm.bin ovmf

test:
	cd src/
	cargo test --target=x86_64-unknown-linux-gnu -Z build-std

utils/gen_meta: utils/gen_meta.c
	cc -O3 -Wall -o $@ $<

utils/print-meta: utils/print-meta.c
	cc -O3 -Wall -o $@ $<

stage1/meta.bin: utils/gen_meta utils/print-meta
	./utils/gen_meta $@

stage1/stage2.bin:
	cargo build ${CARGO_ARGS} --bin stage2
	objcopy -O binary ${STAGE2_ELF} $@

stage1/kernel.elf:
	cargo build ${CARGO_ARGS} --bin svsm
	objcopy -O elf64-x86-64 --strip-unneeded ${KERNEL_ELF} $@

stage1/stage1.o: stage1/stage1.S stage1/stage2.bin stage1/kernel.elf
stage1/reset.o:  stage1/reset.S stage1/meta.bin

stage1/stage1: ${STAGE1_OBJS}
	$(CC) -o $@ $(STAGE1_OBJS) -nostdlib -Wl,--build-id=none -Wl,-Tstage1/stage1.lds

svsm.bin: stage1/stage1
	objcopy -O binary $< $@

ovmf: svsm.bin
	scripts/build-ovmf.sh ${OVMF_BUILD_ARGS}
	mkdir -p ${OVMF_OUTPUT_DIR}
	cp ${OVMF_BUILD_DIR}/OVMF_CODE.fd ${OVMF_BUILD_DIR}/OVMF_VARS.fd ${OVMF_BUILD_DIR}/OVMF.fd ${OVMF_OUTPUT_DIR}

clean:
	cargo clean
	rm -f stage1/stage2.bin svsm.bin stage1/meta.bin ${STAGE1_OBJS} gen_meta ${OVMF_OUTPUT_DIR}/*.fd

<<<<<<< HEAD
.PHONY: stage1/stage2.bin stage1/kernel.bin svsm.bin clean ovmf
=======
.PHONY: stage1/stage2.bin stage1/kernel.elf svsm.bin clean
>>>>>>> 7a88e09b
<|MERGE_RESOLUTION|>--- conflicted
+++ resolved
@@ -58,8 +58,4 @@
 	cargo clean
 	rm -f stage1/stage2.bin svsm.bin stage1/meta.bin ${STAGE1_OBJS} gen_meta ${OVMF_OUTPUT_DIR}/*.fd
 
-<<<<<<< HEAD
-.PHONY: stage1/stage2.bin stage1/kernel.bin svsm.bin clean ovmf
-=======
-.PHONY: stage1/stage2.bin stage1/kernel.elf svsm.bin clean
->>>>>>> 7a88e09b
+.PHONY: stage1/stage2.bin stage1/kernel.elf svsm.bin clean ovmf